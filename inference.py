import torch
import numpy as np
import logging
import argparse
from tokenizer_lib import gpt2_decode, gpt2_encode, init_gpt2_tokenizer
from model import TransformerModel
from config import ConfigHandler
from pathlib import Path
import sys

logging.basicConfig(level=logging.INFO)
logger = logging.getLogger(__name__)

def inference(config, model, prompt):
    model.eval()
    init_gpt2_tokenizer()
    input_ids = gpt2_encode(prompt, dtype=np.int32)
    input_ids = torch.tensor(input_ids, dtype=torch.long).unsqueeze(0).to(config.device)
    
    if input_ids.size(1) > config.seq_len:
        input_ids = input_ids[:, -config.seq_len:]
        print(f"Input truncated to the last {config.seq_len} tokens.")
    
    with torch.no_grad():
        output = model.generate_text(input_ids, max_length=35)
    generated_text = gpt2_decode(output[0].cpu().tolist())
    print(generated_text)

def delete_last_line():
    sys.stdout.write('\x1b[1A')  # Move cursor up one line
    sys.stdout.write('\x1b[2K')  # Delete the entire line
    sys.stdout.flush()


if __name__ == "__main__":
    # Argument parser
    parser = argparse.ArgumentParser(description="Run inference on a pre-trained Transformer model.")
    parser.add_argument('-p', '--prompt', type=str, required=True, help='Prompt for the model')
    args = parser.parse_args()

    initial_prompt = args.prompt

    # Load configurations
    try:
        # TODO: this is not a good approach. Enable the user to load the desired checkpoint
        config = ConfigHandler.load("model/babyGPT/babyGPT_config")
    except Exception as e:
        logger.error(f"Error loading configuration: {e}")
        exit(1)

    logger.info(f"the selected device is automatically selected according to this device")
<<<<<<< HEAD
    config.device = 'cuda' if torch.cuda.is_available() else 'mps' if torch.backends.mps.is_available() else 'cpu'
=======
    config.device: str = 'cuda' if torch.cuda.is_available() else 'mps' if torch.backends.mps.is_available() else 'cpu'
>>>>>>> 3f1bca1e

    logger.info(f"The selected device is {config.device}")

    # Initialize the model
    model = TransformerModel(
        n_head=config.n_head,
        vocab_size=config.vocab_size,
        n_embd=config.n_embd,
        seq_len=config.seq_len,
        device=config.device,
        dropout_rate=config.dropout_rate,
        n_blocks=config.n_blocks, 
        decoder=True
    ).to(config.device)

    model.load_state_dict(torch.load("model/babyGPT/babyGPT_152M", map_location=config.device))

    if hasattr(torch, 'compile') and 'cuda' in config.device:
        model = torch.compile(model)
    else:
        print("torch.compile is not available. Proceeding without compilation.")

<<<<<<< HEAD
=======
    if hasattr(torch, 'compile') and 'cuda' in config.device:
        model = torch.compile(model)
    else:
        print("torch.compile is not available. Proceeding without compilation.")

>>>>>>> 3f1bca1e

    # Run inference with the initial prompt
    prompt = initial_prompt
    while True:
        inference(config, model, prompt)
        print("\n-------------------------------------------")
        print("Enter the next prompt (or 'exit' to quit):")
        print("-------------------------------------------")
        prompt = input("")
        delete_last_line()
        if prompt.lower() == 'exit':
            break<|MERGE_RESOLUTION|>--- conflicted
+++ resolved
@@ -49,11 +49,7 @@
         exit(1)
 
     logger.info(f"the selected device is automatically selected according to this device")
-<<<<<<< HEAD
     config.device = 'cuda' if torch.cuda.is_available() else 'mps' if torch.backends.mps.is_available() else 'cpu'
-=======
-    config.device: str = 'cuda' if torch.cuda.is_available() else 'mps' if torch.backends.mps.is_available() else 'cpu'
->>>>>>> 3f1bca1e
 
     logger.info(f"The selected device is {config.device}")
 
@@ -76,14 +72,11 @@
     else:
         print("torch.compile is not available. Proceeding without compilation.")
 
-<<<<<<< HEAD
-=======
     if hasattr(torch, 'compile') and 'cuda' in config.device:
         model = torch.compile(model)
     else:
         print("torch.compile is not available. Proceeding without compilation.")
 
->>>>>>> 3f1bca1e
 
     # Run inference with the initial prompt
     prompt = initial_prompt
